//! This module contains the main IOx Database object which has the
//! instances of the mutable buffer, read buffer, and object store

use super::{
    buffer::{self, Buffer},
    JobRegistry,
};
use arrow::datatypes::SchemaRef as ArrowSchemaRef;
use async_trait::async_trait;
use catalog::{chunk::Chunk as CatalogChunk, Catalog};
pub(crate) use chunk::DbChunk;
use data_types::{
    chunk_metadata::ChunkSummary,
    database_rules::DatabaseRules,
    job::Job,
    partition_metadata::{PartitionSummary, TableSummary},
    server_id::ServerId,
};
use datafusion::{
    catalog::{catalog::CatalogProvider, schema::SchemaProvider},
    physical_plan::SendableRecordBatchStream,
};
use entry::{Entry, OwnedSequencedEntry, SequencedEntry};
use internal_types::{arrow::sort::sort_record_batch, selection::Selection};
use lifecycle::LifecycleManager;
use metrics::{KeyValue, MetricRegistry};
use mutable_buffer::chunk::{
    Chunk as MutableBufferChunk, ChunkMetrics as MutableBufferChunkMetrics,
};
use object_store::{path::parsed::DirsAndFileName, ObjectStore};
use observability_deps::tracing::{debug, error, info};
use parking_lot::{Mutex, RwLock};
use parquet_file::{
    catalog::{CatalogParquetInfo, CatalogState, PreservedCatalog},
    chunk::{Chunk as ParquetChunk, ChunkMetrics as ParquetChunkMetrics},
    cleanup::cleanup_unreferenced_parquet_files,
    metadata::{
        read_schema_from_parquet_metadata, read_statistics_from_parquet_metadata, IoxMetadata,
    },
    storage::Storage,
};
use query::predicate::{Predicate, PredicateBuilder};
use query::{exec::Executor, Database, DEFAULT_SCHEMA};
use read_buffer::{Chunk as ReadBufferChunk, ChunkMetrics as ReadBufferChunkMetrics};
use snafu::{ResultExt, Snafu};
use std::{
    any::Any,
    num::NonZeroUsize,
    sync::{
        atomic::{AtomicUsize, Ordering},
        Arc,
    },
    time::Duration,
};
use system_tables::{SystemSchemaProvider, SYSTEM_SCHEMA};
use tracker::{TaskRegistration, TaskTracker, TrackedFutureExt};

pub mod catalog;
mod chunk;
mod lifecycle;
pub mod pred;
mod process_clock;
mod streams;
mod system_tables;

#[derive(Debug, Snafu)]
pub enum Error {
    #[snafu(display(
        "Can not drop chunk {}:{}:{} from catalog: {}",
        partition_key,
        table_name,
        chunk_id,
        source
    ))]
    DroppingChunk {
        partition_key: String,
        table_name: String,
        chunk_id: u32,
        source: catalog::Error,
    },

    #[snafu(display(
        "Can not rollover partition {}:{} : {}",
        partition_key,
        table_name,
        source
    ))]
    RollingOverPartition {
        partition_key: String,
        table_name: String,
        source: catalog::Error,
    },

    #[snafu(display(
        "Can not drop chunk {}:{}:{} which has an in-progress lifecycle action {}. Wait for this to complete",
        partition_key,
        table_name,
        chunk_id,
        action
    ))]
    DropMovingChunk {
        partition_key: String,
        table_name: String,
        chunk_id: u32,
        action: String,
    },

    #[snafu(display(
        "Can not load partition chunk {}:{}:{} to read buffer: {}",
        partition_key,
        table_name,
        chunk_id,
        source
    ))]
    LoadingChunk {
        partition_key: String,
        table_name: String,
        chunk_id: u32,
        source: catalog::Error,
    },

    #[snafu(display(
        "Can not load partition chunk {}:{},{} to parquet format in memory: {}",
        partition_key,
        table_name,
        chunk_id,
        source
    ))]
    LoadingChunkToParquet {
        partition_key: String,
        table_name: String,
        chunk_id: u32,
        source: catalog::Error,
    },

    UnloadingChunkFromReadBuffer {
        partition_key: String,
        table_name: String,
        chunk_id: u32,
        source: catalog::Error,
    },

    #[snafu(display("Read Buffer Error in chunk {}{} : {}", chunk_id, table_name, source))]
    ReadBufferChunkError {
        source: read_buffer::Error,
        table_name: String,
        chunk_id: u32,
    },

    #[snafu(display(
        "Read Buffer Schema Error in chunk {}:{} : {}",
        chunk_id,
        table_name,
        source
    ))]
    ReadBufferChunkSchemaError {
        source: read_buffer::Error,
        table_name: String,
        chunk_id: u32,
    },

    #[snafu(display("Error writing to object store: {}", source))]
    WritingToObjectStore {
        source: parquet_file::storage::Error,
    },

    #[snafu(display("Unknown Mutable Buffer Chunk {}", chunk_id))]
    UnknownMutableBufferChunk { chunk_id: u32 },

    #[snafu(display("Cannot write to this database: no mutable buffer configured"))]
    DatabaseNotWriteable {},

    #[snafu(display("Hard buffer size limit reached"))]
    HardLimitReached {},

    #[snafu(display("Can not write entry {}:{} : {}", partition_key, chunk_id, source))]
    WriteEntry {
        partition_key: String,
        chunk_id: u32,
        source: mutable_buffer::chunk::Error,
    },

    #[snafu(display("Can not write entry to new MUB chunk {} : {}", partition_key, source))]
    WriteEntryInitial {
        partition_key: String,
        source: mutable_buffer::chunk::Error,
    },

    #[snafu(display("Can not create open entry {} : {}", partition_key, source))]
    OpenEntry {
        partition_key: String,
        source: catalog::Error,
    },

    #[snafu(display("Error building sequenced entry: {}", source))]
    SequencedEntryError { source: entry::Error },

    #[snafu(display("Error building sequenced entry: {}", source))]
    SchemaConversion {
        source: internal_types::schema::Error,
    },

    #[snafu(display("Error sending Sequenced Entry to Write Buffer: {}", source))]
    WriteBufferError { source: buffer::Error },

    #[snafu(display("Error while handling transaction on preserved catalog: {}", source))]
    TransactionError {
        source: parquet_file::catalog::Error,
    },
}
pub type Result<T, E = Error> = std::result::Result<T, E>;

/// This is the main IOx Database object. It is the root object of any
/// specific InfluxDB IOx instance
///
///
/// The data in a `Db` is structured in this way:
///
/// ┌───────────────────────────────────────────────┐
/// │                                               │
/// │    ┌────────────────┐                         │
/// │    │    Database    │                         │
/// │    └────────────────┘                         │
/// │             │ one partition per               │
/// │             │ partition_key                   │
/// │             ▼                                 │
/// │    ┌────────────────┐                         │
/// │    │   Partition    │                         │
/// │    └────────────────┘                         │
/// │             │  multiple Tables (measurements) │
/// │             ▼                                 │
/// │    ┌────────────────┐                         │
/// │    │     Table      │                         │
/// │    └────────────────┘                         │
/// │             │  one open Chunk                 │
/// │             │  zero or more closed            │
/// │             ▼  Chunks                         │
/// │    ┌────────────────┐                         │
/// │    │     Chunk      │                         │
/// │    └────────────────┘                         │
/// │             │  multiple Colums                │
/// │             ▼                                 │
/// │    ┌────────────────┐                         │
/// │    │     Column     │                         │
/// │    └────────────────┘                         │
/// │                              MutableBuffer    │
/// │                                               │
/// └───────────────────────────────────────────────┘
///
/// Each row of data is routed into a particular partitions based on
/// column values in that row. The partition's open chunk is updated
/// with the new data.
///
/// The currently open chunk in a partition can be rolled over. When
/// this happens, the chunk is closed (becomes read-only) and stops
/// taking writes. Any new writes to the same partition will create a
/// new active open chunk.
///
/// Catalog Usage: the state of the catalog and the state of the `Db`
/// must remain in sync. If they are ever out of sync, the IOx system
/// should be shutdown and forced through a "recovery" to correctly
/// reconcile the state.
///
/// Ensuring the Catalog and Db remain in sync is accomplished by
/// manipulating the catalog state alongside the state in the `Db`
/// itself. The catalog state can be observed (but not mutated) by things
/// outside of the Db
#[derive(Debug)]
pub struct Db {
    pub rules: RwLock<DatabaseRules>,

    pub server_id: ServerId, // this is also the Query Server ID

    /// Interface to use for persistence
    pub store: Arc<ObjectStore>,

    /// Executor for running queries
    exec: Arc<Executor>,

    /// The catalog holds chunks of data under partitions for the database.
    /// The underlying chunks may be backed by different execution engines
    /// depending on their stage in the data lifecycle. Currently there are
    /// three backing engines for Chunks:
    ///
    ///  - The Mutable Buffer where chunks are mutable but also queryable;
    ///  - The Read Buffer where chunks are immutable and stored in an optimised
    ///    compressed form for small footprint and fast query execution; and
    ///  - The Parquet Buffer where chunks are backed by Parquet file data.
    catalog: PreservedCatalog<Catalog>,

    /// The Write Buffer holds sequenced entries in an append in-memory
    /// buffer. This buffer is used for sending data to subscribers
    /// and to persist segments in object storage for recovery.
    pub write_buffer: Option<Mutex<Buffer>>,

    /// A handle to the global jobs registry for long running tasks
    jobs: Arc<JobRegistry>,

    // The metrics registry to inject into created components in the Db.
    metrics_registry: Arc<metrics::MetricRegistry>,

    /// The system schema provider
    system_tables: Arc<SystemSchemaProvider>,

    /// Process clock used in establishing a partial ordering of operations via a Lamport Clock.
    ///
    /// Value is nanoseconds since the Unix Epoch.
    process_clock: process_clock::ProcessClock,

    /// Number of iterations of the worker lifecycle loop for this Db
    worker_iterations_lifecycle: AtomicUsize,

    /// Number of iterations of the worker cleanup loop for this Db
    worker_iterations_cleanup: AtomicUsize,

    /// Metric labels
    metric_labels: Vec<KeyValue>,
}

/// Load preserved catalog state from store.
///
/// If no catalog exists yet, a new one will be created.
///
/// **For now, if the catalog is broken, it will be wiped! (https://github.com/influxdata/influxdb_iox/issues/1522)**
pub async fn load_or_create_preserved_catalog(
    db_name: &str,
    object_store: Arc<ObjectStore>,
    server_id: ServerId,
    metrics_registry: Arc<MetricRegistry>,
) -> std::result::Result<PreservedCatalog<Catalog>, parquet_file::catalog::Error> {
    let metric_labels = vec![
        KeyValue::new("db_name", db_name.to_string()),
        KeyValue::new("svr_id", format!("{}", server_id)),
    ];

    // first try to load existing catalogs
    let metrics_domain =
        metrics_registry.register_domain_with_labels("catalog", metric_labels.clone());

    match PreservedCatalog::load(
        Arc::clone(&object_store),
        server_id,
        db_name.to_string(),
        CatalogEmptyInput {
            domain: metrics_domain,
            metrics_registry: Arc::clone(&metrics_registry),
            metric_labels: metric_labels.clone(),
        },
    )
    .await
    {
        Ok(Some(catalog)) => {
            // successfull load
            info!("Found existing catalog for DB {}", db_name);
            Ok(catalog)
        }
        Ok(None) => {
            // no catalog yet => create one
            info!(
                "Found NO existing catalog for DB {}, creating new one",
                db_name
            );
            let metrics_domain =
                metrics_registry.register_domain_with_labels("catalog", metric_labels.clone());

            PreservedCatalog::new_empty(
                Arc::clone(&object_store),
                server_id,
                db_name.to_string(),
                CatalogEmptyInput {
                    domain: metrics_domain,
                    metrics_registry: Arc::clone(&metrics_registry),
                    metric_labels: metric_labels.clone(),
                },
            )
            .await
        }
        Err(e) => {
            // https://github.com/influxdata/influxdb_iox/issues/1522)
            // broken => wipe for now (at least during early iterations)
            error!("cannot load catalog, so wipe it: {}", e);
            PreservedCatalog::<Catalog>::wipe(&object_store, server_id, db_name).await?;

            let metrics_domain =
                metrics_registry.register_domain_with_labels("catalog", metric_labels.clone());

            PreservedCatalog::new_empty(
                Arc::clone(&object_store),
                server_id,
                db_name.to_string(),
                CatalogEmptyInput {
                    domain: metrics_domain,
                    metrics_registry: Arc::clone(&metrics_registry),
                    metric_labels: metric_labels.clone(),
                },
            )
            .await
        }
    }
}

impl Db {
    pub fn new(
        rules: DatabaseRules,
        server_id: ServerId,
        object_store: Arc<ObjectStore>,
        exec: Arc<Executor>,
        write_buffer: Option<Buffer>,
        jobs: Arc<JobRegistry>,
        preserved_catalog: PreservedCatalog<Catalog>,
    ) -> Self {
        let db_name = rules.name.clone();

        let rules = RwLock::new(rules);
        let server_id = server_id;
        let store = Arc::clone(&object_store);
        let write_buffer = write_buffer.map(Mutex::new);
        let system_tables =
            SystemSchemaProvider::new(&db_name, preserved_catalog.state(), Arc::clone(&jobs));
        let system_tables = Arc::new(system_tables);
        let metrics_registry = Arc::clone(&preserved_catalog.state().metrics_registry);
        let metric_labels = preserved_catalog.state().metric_labels.clone();

        let process_clock = process_clock::ProcessClock::new();

        Self {
            rules,
            server_id,
            store,
            exec,
            catalog: preserved_catalog,
            write_buffer,
            jobs,
            metrics_registry,
            system_tables,
            process_clock,
            worker_iterations_lifecycle: AtomicUsize::new(0),
            worker_iterations_cleanup: AtomicUsize::new(0),
            metric_labels,
        }
    }

    /// Return a handle to the executor used to run queries
    pub fn executor(&self) -> Arc<Executor> {
        Arc::clone(&self.exec)
    }

    /// Rolls over the active chunk in the database's specified
    /// partition. Returns the previously open (now closed) Chunk if there was any.
    pub async fn rollover_partition(
        &self,
        partition_key: &str,
        table_name: &str,
    ) -> Result<Option<Arc<DbChunk>>> {
        let partition = self
            .catalog
            .state()
            .valid_partition(partition_key)
            .context(RollingOverPartition {
                partition_key,
                table_name,
            })?;

        let partition = partition.write();
        if let Some(chunk) = partition
            .open_chunk(table_name)
            .context(RollingOverPartition {
                partition_key,
                table_name,
            })?
        {
            let mut chunk = chunk.write();
            chunk.set_closed().context(RollingOverPartition {
                partition_key,
                table_name,
            })?;

            Ok(Some(DbChunk::snapshot(&chunk)))
        } else {
            Ok(None)
        }
    }

    /// Drops the specified chunk from the catalog and all storage systems
    pub fn drop_chunk(&self, partition_key: &str, table_name: &str, chunk_id: u32) -> Result<()> {
        debug!(%partition_key, %table_name, %chunk_id, "dropping chunk");

        let partition = self
            .catalog
            .state()
            .valid_partition(partition_key)
            .context(DroppingChunk {
                partition_key,
                table_name,
                chunk_id,
            })?;

        // lock the partition so that no one else can be messing /
        // with it while we drop the chunk
        let mut partition = partition.write();

        {
            let chunk = partition
                .chunk(table_name, chunk_id)
                .context(DroppingChunk {
                    partition_key,
                    table_name,
                    chunk_id,
                })?;
            let chunk = chunk.read();
            let chunk_state = chunk.state().name();

            // prevent chunks that are actively being moved. TODO it
            // would be nicer to allow this to happen have the chunk
            // migration logic cleanup afterwards so that users
            // weren't prevented from dropping chunks due to
            // background tasks
            if let Some(lifecycle_action) = chunk.lifecycle_action() {
                return DropMovingChunk {
                    partition_key,
                    table_name,
                    chunk_id,
                    action: lifecycle_action.name(),
                }
                .fail();
            }

            debug!(%partition_key, %table_name, %chunk_id, %chunk_state, "dropping chunk");
        }

        partition
            .drop_chunk(table_name, chunk_id)
            .context(DroppingChunk {
                partition_key,
                table_name,
                chunk_id,
            })
    }

    /// Copies a chunk in the Closed state into the ReadBuffer from
    /// the mutable buffer and marks the chunk with `Moved` state
    ///
    /// This code does not do any checking of the read buffer against
    /// memory limits, etc
    ///
    /// This (async) function returns when this process is complete,
    /// but the process may take a long time
    ///
    /// Returns a handle to the newly loaded chunk in the read buffer
    pub async fn load_chunk_to_read_buffer(
        &self,
        partition_key: &str,
        table_name: &str,
        chunk_id: u32,
        tracker: &TaskRegistration,
    ) -> Result<Arc<DbChunk>> {
        let chunk = {
            let partition = self
                .catalog
                .state()
                .valid_partition(partition_key)
                .context(LoadingChunk {
                    partition_key,
                    table_name,
                    chunk_id,
                })?;
            let partition = partition.read();

            partition
                .chunk(table_name, chunk_id)
                .context(LoadingChunk {
                    partition_key,
                    table_name,
                    chunk_id,
                })?
        };

        // update the catalog to say we are processing this chunk and
        // then drop the lock while we do the work
        let (mb_chunk, table_summary) = {
            let mut chunk = chunk.write();

            let mb_chunk = chunk.set_moving(tracker).context(LoadingChunk {
                partition_key,
                table_name,
                chunk_id,
            })?;
            (mb_chunk, chunk.table_summary())
        };

        info!(%partition_key, %table_name, %chunk_id, "chunk marked MOVING, loading tables into read buffer");

        // create a new read buffer chunk with memory tracking
        let metrics = self
            .metrics_registry
            .register_domain_with_labels("read_buffer", self.metric_labels.clone());
        let mut rb_chunk = ReadBufferChunk::new(ReadBufferChunkMetrics::new(
            &metrics,
            self.catalog.state().metrics().memory().read_buffer(),
        ));

        // load table into the new chunk one by one.
        debug!(%partition_key, %table_name, %chunk_id, table=%table_summary.name, "loading table to read buffer");
        let batch = mb_chunk
            .read_filter(table_name, Selection::All)
            // It is probably reasonable to recover from this error
            // (reset the chunk state to Open) but until that is
            // implemented (and tested) just panic
            .expect("Loading chunk to mutable buffer");

        let sorted = sort_record_batch(batch).expect("failed to sort");
        rb_chunk.upsert_table(&table_summary.name, sorted);

        // Relock the chunk again (nothing else should have been able
        // to modify the chunk state while we were moving it
        let mut chunk = chunk.write();

        // update the catalog to say we are done processing
        chunk.set_moved(Arc::new(rb_chunk)).context(LoadingChunk {
            partition_key,
            table_name,
            chunk_id,
        })?;

        debug!(%partition_key, %table_name, %chunk_id, "chunk marked MOVED. loading complete");

        Ok(DbChunk::snapshot(&chunk))
    }

    /// Write given table of a given chunk to object store.
    /// The writing only happen if that chunk already in read buffer

    pub async fn write_chunk_to_object_store(
        &self,
        partition_key: &str,
        table_name: &str,
        chunk_id: u32,
        tracker: &TaskRegistration,
    ) -> Result<Arc<DbChunk>> {
        // Get the chunk from the catalog
        let chunk = {
            let partition = self
                .catalog
                .state()
                .valid_partition(partition_key)
                .context(LoadingChunkToParquet {
                    partition_key,
                    table_name,
                    chunk_id,
                })?;
            let partition = partition.read();

            partition
                .chunk(table_name, chunk_id)
                .context(LoadingChunkToParquet {
                    partition_key,
                    table_name,
                    chunk_id,
                })?
        };

        // update the catalog to say we are processing this chunk and
        // then drop the lock while we do the work
        let (rb_chunk, table_summary) = {
            let mut chunk = chunk.write();

            let rb_chunk =
                chunk
                    .set_writing_to_object_store(tracker)
                    .context(LoadingChunkToParquet {
                        partition_key,
                        table_name,
                        chunk_id,
                    })?;

            (rb_chunk, chunk.table_summary())
        };

        debug!(%partition_key, %table_name, %chunk_id, "chunk marked WRITING , loading tables into object store");

        // Create a storage to save data of this chunk
        let storage = Storage::new(
            Arc::clone(&self.store),
            self.server_id,
            self.rules.read().name.to_string(),
        );

        let table_name = table_summary.name.as_str();
        debug!(%partition_key, %table_name, %chunk_id, table=table_name, "loading table to object store");

        let predicate = read_buffer::Predicate::default();

        // Get RecordBatchStream of data from the read buffer chunk
        let read_results = rb_chunk
            .read_filter(table_name, predicate, Selection::All)
            .context(ReadBufferChunkError {
                table_name,
                chunk_id,
            })?;

        let arrow_schema: ArrowSchemaRef = rb_chunk
            .read_filter_table_schema(table_name, Selection::All)
            .context(ReadBufferChunkSchemaError {
                table_name,
                chunk_id,
            })?
            .into();
        let stream: SendableRecordBatchStream = Box::pin(streams::ReadFilterResultsStream::new(
            read_results,
            Arc::clone(&arrow_schema),
        ));

        // catalog-level transaction for preseveration layer
        {
            let mut transaction = self.catalog.open_transaction().await;

            // Write this table data into the object store
            let metadata = IoxMetadata {
                transaction_revision_counter: transaction.revision_counter(),
                transaction_uuid: transaction.uuid(),
            };
            let (path, parquet_metadata) = storage
                .write_to_object_store(
                    partition_key.to_string(),
                    chunk_id,
                    table_name.to_string(),
                    stream,
                    metadata,
                )
                .await
                .context(WritingToObjectStore)?;

            transaction
                .add_parquet(&path.into(), &parquet_metadata)
                .context(TransactionError)?;
            transaction.commit().await.context(TransactionError)?;
        }

        // We know this chunk is ParquetFile type
        let chunk = chunk.read();
        Ok(DbChunk::parquet_file_snapshot(&chunk))
    }

    /// Unload chunk from read buffer but keep it in object store
    pub async fn unload_read_buffer(
        &self,
        partition_key: &str,
        table_name: &str,
        chunk_id: u32,
    ) -> Result<Arc<DbChunk>> {
        debug!(%partition_key, %table_name, %chunk_id, "unloading chunk from read buffer");

        // Get the chunk from the catalog
        let chunk = {
            let partition = self
                .catalog
                .state()
                .valid_partition(partition_key)
                .context(UnloadingChunkFromReadBuffer {
                    partition_key,
                    table_name,
                    chunk_id,
                })?;
            let partition = partition.read();

            partition
                .chunk(table_name, chunk_id)
                .context(UnloadingChunkFromReadBuffer {
                    partition_key,
                    table_name,
                    chunk_id,
                })?
        };

        // update the catalog to no longer use read buffer chunk if any
        let mut chunk = chunk.write();

        chunk
            .set_unload_from_read_buffer()
            .context(UnloadingChunkFromReadBuffer {
                partition_key,
                table_name,
                chunk_id,
            })?;

        debug!(%partition_key, %table_name, %chunk_id, "chunk marked UNLOADED from read buffer");

        Ok(DbChunk::snapshot(&chunk))
    }

    /// Spawns a task to perform
    /// [`load_chunk_to_read_buffer`](Self::load_chunk_to_read_buffer)
    pub fn load_chunk_to_read_buffer_in_background(
        self: &Arc<Self>,
        partition_key: String,
        table_name: String,
        chunk_id: u32,
    ) -> TaskTracker<Job> {
        let name = self.rules.read().name.clone();
        let (tracker, registration) = self.jobs.register(Job::CloseChunk {
            db_name: name.to_string(),
            partition_key: partition_key.clone(),
            table_name: table_name.clone(),
            chunk_id,
        });

        let captured_registration = registration.clone();
        let captured_db = Arc::clone(&self);
        let task = async move {
            debug!(%name, %partition_key, %table_name, %chunk_id, "background task loading chunk to read buffer");
            let result = captured_db
                .load_chunk_to_read_buffer(
                    &partition_key,
                    &table_name,
                    chunk_id,
                    &captured_registration,
                )
                .await;

            if let Err(e) = result {
                info!(?e, %name, %partition_key, %chunk_id, "background task error loading read buffer chunk");
                return Err(e);
            }

            debug!(%name, %partition_key, %table_name, %chunk_id, "background task completed loading chunk to read buffer");

            Ok(())
        };

        tokio::spawn(task.track(registration));

        tracker
    }

    /// Spawns a task to perform
    /// [`write_chunk_to_object_store`](Self::write_chunk_to_object_store)
    pub fn write_chunk_to_object_store_in_background(
        self: &Arc<Self>,
        partition_key: String,
        table_name: String,
        chunk_id: u32,
    ) -> TaskTracker<Job> {
        let name = self.rules.read().name.clone();
        let (tracker, registration) = self.jobs.register(Job::WriteChunk {
            db_name: name.to_string(),
            partition_key: partition_key.clone(),
            table_name: table_name.clone(),
            chunk_id,
        });

        let captured_registration = registration.clone();
        let captured_db = Arc::clone(&self);
        let task = async move {
            debug!(%name, %partition_key, %table_name, %chunk_id, "background task loading chunk to object store");
            let result = captured_db
                .write_chunk_to_object_store(
                    &partition_key,
                    &table_name,
                    chunk_id,
                    &captured_registration,
                )
                .await;

            if let Err(e) = result {
                info!(?e, %name, %partition_key, %chunk_id, "background task error loading object store chunk");
                return Err(e);
            }

            debug!(%name, %partition_key, %table_name, %chunk_id, "background task completed writing chunk to object store");

            Ok(())
        };

        tokio::spawn(task.track(registration));

        tracker
    }

    /// Return chunk summary information for all chunks in the specified
    /// partition across all storage systems
    pub fn partition_chunk_summaries(&self, partition_key: &str) -> Vec<ChunkSummary> {
        self.catalog.state().filtered_chunks(
            &PredicateBuilder::new().partition_key(partition_key).build(),
            CatalogChunk::summary,
        )
    }

    /// Return Summary information for all columns in all chunks in the
    /// partition across all storage systems
    pub fn partition_summary(&self, partition_key: &str) -> PartitionSummary {
        self.catalog
            .state()
            .partition(partition_key)
            .map(|partition| partition.read().summary())
            .unwrap_or_else(|| PartitionSummary {
                key: partition_key.to_string(),
                tables: vec![],
            })
    }

    /// Return table summary information for the given chunk in the specified
    /// partition
    pub fn table_summary(
        &self,
        partition_key: &str,
        table_name: &str,
        chunk_id: u32,
    ) -> Option<Arc<TableSummary>> {
        if let Some(partition) = self.catalog.state().partition(partition_key) {
            let partition = partition.read();
            if let Ok(chunk) = partition.chunk(table_name, chunk_id) {
                return Some(chunk.read().table_summary());
            }
        }
        None
    }

    /// Returns the number of iterations of the background worker lifecycle loop
    pub fn worker_iterations_lifecycle(&self) -> usize {
        self.worker_iterations_lifecycle.load(Ordering::Relaxed)
    }

    /// Returns the number of iterations of the background worker lifecycle loop
    pub fn worker_iterations_cleanup(&self) -> usize {
        self.worker_iterations_cleanup.load(Ordering::Relaxed)
    }

    /// Background worker function
    pub async fn background_worker(
        self: &Arc<Self>,
        shutdown: tokio_util::sync::CancellationToken,
    ) {
        info!("started background worker");

        tokio::join!(
            // lifecycle manager loop
            async {
                let mut lifecycle_manager = LifecycleManager::new(Arc::clone(&self));

                while !shutdown.is_cancelled() {
                    self.worker_iterations_lifecycle
                        .fetch_add(1, Ordering::Relaxed);
                    tokio::select! {
                        _ = lifecycle_manager.check_for_work() => {},
                        _ = shutdown.cancelled() => break,
                    }
                }
            },
            // object store cleanup loop
            async {
                while !shutdown.is_cancelled() {
                    self.worker_iterations_cleanup
                        .fetch_add(1, Ordering::Relaxed);
                    tokio::select! {
                        _ = async {
                            if let Err(e) = cleanup_unreferenced_parquet_files(&self.catalog).await {
                                error!("error in background cleanup task: {:?}", e);
                            }
                            tokio::time::sleep(Duration::from_secs(500)).await;
                        } => {},
                        _ = shutdown.cancelled() => break,
                    }
                }
            },
        );

        info!("finished background worker");
    }

    /// Stores an entry based on the configuration. The Entry will first be
    /// converted into a `SequencedEntry` with the logical clock assigned
    /// from the database, and then the `SequencedEntry` will be passed to
    /// `store_sequenced_entry`.
    pub fn store_entry(&self, entry: Entry) -> Result<()> {
        let sequenced_entry = Arc::new(
            OwnedSequencedEntry::new_from_entry_bytes(
                self.process_clock.next(),
                self.server_id,
                entry.data(),
            )
            .context(SequencedEntryError)?,
        );

        self.store_sequenced_entry(sequenced_entry)
    }

    /// Given a `SequencedEntry`:
    ///
    /// - If the write buffer is configured, write the `SequencedEntry` into the buffer, which
    ///   will replicate the `SequencedEntry` based on the configured rules.
    /// - If the mutable buffer is configured, the `SequencedEntry` is then written into the
    ///   mutable buffer.
    ///
    /// Note that if the write buffer is configured but there is an error storing the
    /// `SequencedEntry` in the write buffer, the `SequencedEntry` will *not* reach the mutable
    /// buffer.
    pub fn store_sequenced_entry(&self, sequenced_entry: Arc<dyn SequencedEntry>) -> Result<()> {
        // Send to the write buffer, if configured
        if let Some(wb) = &self.write_buffer {
            wb.lock()
                .append(Arc::clone(&sequenced_entry))
                .context(WriteBufferError)?;
        }

        // Send to the mutable buffer

        let rules = self.rules.read();
        let mutable_size_threshold = rules.lifecycle_rules.mutable_size_threshold;
        if rules.lifecycle_rules.immutable {
            return DatabaseNotWriteable {}.fail();
        }
        if let Some(hard_limit) = rules.lifecycle_rules.buffer_size_hard {
            if self.catalog.state().metrics().memory().total() > hard_limit.get() {
                return HardLimitReached {}.fail();
            }
        }
        std::mem::drop(rules);

        // TODO: Direct writes to closing chunks

        if let Some(partitioned_writes) = sequenced_entry.partition_writes() {
            for write in partitioned_writes {
                let partition_key = write.key();
                let partition = self.catalog.state().get_or_create_partition(partition_key);
                let mut partition = partition.write();
                partition.update_last_write_at();

                for table_batch in write.table_batches() {
                    match partition.open_chunk(table_batch.name()).ok().flatten() {
                        Some(chunk) => {
                            let mut chunk = chunk.write();
                            chunk.record_write();
                            let chunk_id = chunk.id();

                            let mb_chunk =
                                chunk.mutable_buffer().expect("cannot mutate open chunk");

                            mb_chunk
                                .write_table_batch(
                                    sequenced_entry.clock_value(),
                                    sequenced_entry.server_id(),
                                    table_batch,
                                )
                                .context(WriteEntry {
                                    partition_key,
                                    chunk_id,
                                })?;

                            check_chunk_closed(&mut *chunk, mutable_size_threshold);
                        }
                        None => {
                            let metrics = self.metrics_registry.register_domain_with_labels(
                                "mutable_buffer",
                                self.metric_labels.clone(),
                            );
                            let mut mb_chunk = MutableBufferChunk::new(
                                table_batch.name(),
                                MutableBufferChunkMetrics::new(
                                    &metrics,
                                    self.catalog.state().metrics().memory().mutable_buffer(),
                                ),
                            );

                            mb_chunk
                                .write_table_batch(
                                    sequenced_entry.clock_value(),
                                    sequenced_entry.server_id(),
                                    table_batch,
                                )
                                .context(WriteEntryInitial { partition_key })?;

                            let new_chunk = partition
                                .create_open_chunk(mb_chunk)
                                .context(OpenEntry { partition_key })?;

                            check_chunk_closed(&mut *new_chunk.write(), mutable_size_threshold);
                        }
                    };
                }
            }
        }

        Ok(())
    }
}

/// Check if the given chunk should be closed based on the the MutableBuffer size threshold.
fn check_chunk_closed(chunk: &mut CatalogChunk, mutable_size_threshold: Option<NonZeroUsize>) {
    if let Some(threshold) = mutable_size_threshold {
        if let Ok(mb_chunk) = chunk.mutable_buffer() {
            let size = mb_chunk.size();

            if size > threshold.get() {
                chunk.set_closed().expect("cannot close open chunk");
            }
        }
    }
}

#[async_trait]
impl Database for Db {
    type Error = Error;
    type Chunk = DbChunk;

    /// Return a covering set of chunks for a particular partition
    ///
    /// Note there could/should be an error here (if the partition
    /// doesn't exist... but the trait doesn't have an error)
    fn chunks(&self, predicate: &Predicate) -> Vec<Arc<Self::Chunk>> {
        self.catalog
            .state()
            .filtered_chunks(predicate, DbChunk::snapshot)
    }

    fn partition_keys(&self) -> Result<Vec<String>, Self::Error> {
        Ok(self.catalog.state().partition_keys())
    }

    fn chunk_summaries(&self) -> Result<Vec<ChunkSummary>> {
        Ok(self.catalog.state().chunk_summaries())
    }
}

impl CatalogProvider for Db {
    fn as_any(&self) -> &dyn Any {
        self as &dyn Any
    }

    fn schema_names(&self) -> Vec<String> {
        vec![
            DEFAULT_SCHEMA.to_string(),
            system_tables::SYSTEM_SCHEMA.to_string(),
        ]
    }

    fn schema(&self, name: &str) -> Option<Arc<dyn SchemaProvider>> {
        info!(%name, "using schema");
        match name {
            DEFAULT_SCHEMA => Some(self.catalog.state()),
            SYSTEM_SCHEMA => Some(Arc::<SystemSchemaProvider>::clone(&self.system_tables)),
            _ => None,
        }
    }
}

/// All input required to create an empty [`Catalog`](crate::db::catalog::Catalog).
#[derive(Debug)]
pub struct CatalogEmptyInput {
    domain: ::metrics::Domain,
    metrics_registry: Arc<::metrics::MetricRegistry>,
    metric_labels: Vec<KeyValue>,
}

impl CatalogState for Catalog {
    type EmptyInput = CatalogEmptyInput;

    fn new_empty(data: Self::EmptyInput) -> Self {
        Self::new(data.domain, data.metrics_registry, data.metric_labels)
    }

    fn clone_or_keep(origin: &Arc<Self>) -> Arc<Self> {
        // no copy semantics
        Arc::clone(origin)
    }

    fn add(
        &self,
        object_store: Arc<ObjectStore>,
        server_id: ServerId,
        db_name: &str,
        info: CatalogParquetInfo,
    ) -> parquet_file::catalog::Result<()> {
        use parquet_file::catalog::{
            CatalogStateFailure, PathParseFailed, SchemaReadFailed, StatisticsReadFailed,
        };

        // extract all relevant bits for the in-memory catalog
        let storage = Storage::new(Arc::clone(&object_store), server_id, db_name.to_string());
        // this is temporary until https://github.com/influxdata/influxdb_iox/issues/1506 is fixed.
        let (partition_key, chunk_id, table_name) = storage
            .parse_location(info.path.clone())
            .context(PathParseFailed {
                path: info.path.clone(),
            })?;
        let schema =
            read_schema_from_parquet_metadata(&info.metadata).context(SchemaReadFailed {
                path: info.path.clone(),
            })?;
        let table_summary =
            read_statistics_from_parquet_metadata(&info.metadata, &schema, &table_name).context(
                StatisticsReadFailed {
                    path: info.path.clone(),
                },
            )?;

        // Create a parquet chunk for this chunk
        let metrics = self
            .metrics_registry
            .register_domain_with_labels("parquet", self.metric_labels.clone());

        let metrics = ParquetChunkMetrics::new(&metrics, self.metrics().memory().parquet());
        let parquet_chunk = ParquetChunk::new(
            &partition_key,
            table_summary,
            object_store.path_from_dirs_and_filename(info.path.clone()),
            object_store,
            schema,
            metrics,
        );
        let parquet_chunk = Arc::new(parquet_chunk);

        // Get partition from the catalog
        // Note that the partition might not exist yet if the chunk is loaded from an existing preserved catalog.
        let partition = self.get_or_create_partition(&partition_key);
        let partition_guard = partition.read();

        // Get the chunk from the catalog
        match partition_guard.chunk(table_name.clone(), chunk_id) {
            Ok(chunk) => {
                // Chunk exists => should be in frozen stage and will transition from there

                // Relock the chunk again (nothing else should have been able
                // to modify the chunk state while we were moving it
                let mut chunk = chunk.write();

                // update the catalog to say we are done processing
                chunk
                    .set_written_to_object_store(parquet_chunk)
                    .map_err(|e| Box::new(e) as _)
                    .context(CatalogStateFailure { path: info.path })?;
            }
            Err(catalog::Error::UnknownTable { .. }) | Err(catalog::Error::UnknownChunk { .. }) => {
                // table unknown => that's ok, create chunk in "object store only" stage which will also create the table
                // table chunk, but table already known => that's ok, create chunk in "object store only" stage
                drop(partition_guard);
                let mut partition_guard = partition.write();
                partition_guard
                    .create_object_store_only_chunk(chunk_id, parquet_chunk)
                    .map_err(|e| Box::new(e) as _)
                    .context(CatalogStateFailure { path: info.path })?;
            }
            Err(e) => {
                // Other unknown error => bail
                return Err(parquet_file::catalog::Error::CatalogStateFailure {
                    source: Box::new(e),
                    path: info.path,
                });
            }
        }

        debug!(%partition_key, %table_name, %chunk_id, "chunk marked WRITTEN. Persisting to object store complete");
        Ok(())
    }

    fn remove(&self, _path: DirsAndFileName) -> parquet_file::catalog::Result<()> {
        unimplemented!("parquet files cannot be removed from the catalog for now")
    }
}

pub mod test_helpers {
    use super::*;
    use entry::test_helpers::lp_to_entries;
    use std::collections::HashSet;

    /// Try to write lineprotocol data and return all tables that where written.
    pub fn try_write_lp(db: &Db, lp: &str) -> Result<Vec<String>> {
        let entries = lp_to_entries(lp);

        let mut tables = HashSet::new();
        for entry in &entries {
            if let Some(writes) = entry.partition_writes() {
                for write in writes {
                    for batch in write.table_batches() {
                        tables.insert(batch.name().to_string());
                    }
                }
            }
        }

        entries
            .into_iter()
            .try_for_each(|entry| db.store_entry(entry))?;

        let mut tables: Vec<_> = tables.into_iter().collect();
        tables.sort();
        Ok(tables)
    }

    /// Same was [`try_write_lp`](try_write_lp) but will panic on failure.
    pub fn write_lp(db: &Db, lp: &str) -> Vec<String> {
        try_write_lp(db, lp).unwrap()
    }
}

#[cfg(test)]
mod tests {
    use super::{
        test_helpers::{try_write_lp, write_lp},
        *,
    };
    use crate::db::catalog::chunk::ChunkState;
    use crate::query_tests::utils::{make_db, TestDb};
    use ::test_helpers::assert_contains;
    use arrow::record_batch::RecordBatch;
    use arrow_util::{assert_batches_eq, assert_batches_sorted_eq};
    use bytes::Bytes;
    use chrono::Utc;
    use data_types::{
        chunk_metadata::ChunkStorage,
        database_rules::{Order, Sort, SortOrder},
        partition_metadata::{ColumnSummary, InfluxDbType, StatValues, Statistics, TableSummary},
    };
    use entry::test_helpers::lp_to_entry;
    use futures::{stream, StreamExt, TryStreamExt};
    use object_store::{
        memory::InMemory,
        path::{parts::PathPart, ObjectStorePath, Path},
        ObjectStore, ObjectStoreApi,
    };
    use parquet_file::{
        metadata::{read_parquet_metadata_from_file, read_schema_from_parquet_metadata},
        test_utils::{load_parquet_from_store_for_path, read_data_from_parquet_data},
    };
    use query::{frontend::sql::SqlQueryPlanner, PartitionChunk};
    use std::{
        collections::HashSet,
        convert::TryFrom,
        iter::Iterator,
        num::NonZeroUsize,
        str,
        time::{Duration, Instant},
    };
    use tokio_util::sync::CancellationToken;

    type Error = Box<dyn std::error::Error + Send + Sync + 'static>;
    type Result<T, E = Error> = std::result::Result<T, E>;

    #[tokio::test]
    async fn write_no_mutable_buffer() {
        // Validate that writes are rejected if there is no mutable buffer
        let db = make_db().await.db;
        db.rules.write().lifecycle_rules.immutable = true;
        let entry = lp_to_entry("cpu bar=1 10");
        let res = db.store_entry(entry);
        assert_contains!(
            res.unwrap_err().to_string(),
            "Cannot write to this database: no mutable buffer configured"
        );
    }

    #[tokio::test]
    async fn read_write() {
        let db = Arc::new(make_db().await.db);
        write_lp(&db, "cpu bar=1 10");

        let batches = run_query(db, "select * from cpu").await;

        let expected = vec![
            "+-----+-------------------------------+",
            "| bar | time                          |",
            "+-----+-------------------------------+",
            "| 1   | 1970-01-01 00:00:00.000000010 |",
            "+-----+-------------------------------+",
        ];
        assert_batches_eq!(expected, &batches);
    }

    fn catalog_chunk_size_bytes_metric_eq(
        reg: &metrics::TestMetricRegistry,
        source: &'static str,
        v: u64,
    ) -> Result<(), metrics::Error> {
        reg.has_metric_family("catalog_chunks_mem_usage_bytes")
            .with_labels(&[
                ("db_name", "placeholder"),
                ("source", source),
                ("svr_id", "1"),
            ])
            .gauge()
            .eq(v as f64)
    }

    #[tokio::test]
    async fn metrics_during_rollover() {
        let test_db = make_db().await;
        let db = Arc::new(test_db.db);

        write_lp(db.as_ref(), "cpu bar=1 10");

        // A chunk has been opened
        test_db
            .metric_registry
            .has_metric_family("catalog_chunks_total")
            .with_labels(&[
                ("db_name", "placeholder"),
                ("state", "open"),
                ("svr_id", "1"),
            ])
            .counter()
            .eq(1.0)
            .unwrap();

        // verify chunk size updated
        catalog_chunk_size_bytes_metric_eq(&test_db.metric_registry, "mutable_buffer", 72).unwrap();

        // write into same chunk again.
        write_lp(db.as_ref(), "cpu bar=2 10");

        // verify chunk size updated
        catalog_chunk_size_bytes_metric_eq(&test_db.metric_registry, "mutable_buffer", 88).unwrap();

        // Still only one chunk open
        test_db
            .metric_registry
            .has_metric_family("catalog_chunks_total")
            .with_labels(&[
                ("db_name", "placeholder"),
                ("state", "open"),
                ("svr_id", "1"),
            ])
            .counter()
            .eq(1.0)
            .unwrap();

        db.rollover_partition("1970-01-01T00", "cpu").await.unwrap();

        // A chunk is now closed
        test_db
            .metric_registry
            .has_metric_family("catalog_chunks_total")
            .with_labels(&[
                ("db_name", "placeholder"),
                ("state", "closed"),
                ("svr_id", "1"),
            ])
            .counter()
            .eq(1.0)
            .unwrap();

        catalog_chunk_size_bytes_metric_eq(&test_db.metric_registry, "mutable_buffer", 1143)
            .unwrap();

        db.load_chunk_to_read_buffer("1970-01-01T00", "cpu", 0, &Default::default())
            .await
            .unwrap();

        // A chunk is now in the read buffer
        test_db
            .metric_registry
            .has_metric_family("catalog_chunks_total")
            .with_labels(&[
                ("db_name", "placeholder"),
                ("state", "moved"),
                ("svr_id", "1"),
            ])
            .counter()
            .eq(1.0)
            .unwrap();

        // verify chunk size updated (chunk moved from closing to moving to moved)
        catalog_chunk_size_bytes_metric_eq(&test_db.metric_registry, "mutable_buffer", 0).unwrap();
        catalog_chunk_size_bytes_metric_eq(&test_db.metric_registry, "read_buffer", 1630).unwrap();

        db.write_chunk_to_object_store("1970-01-01T00", "cpu", 0, &Default::default())
            .await
            .unwrap();

        // A chunk is now in the object store and still in read buffer
        test_db
            .metric_registry
            .has_metric_family("catalog_chunks_total")
            .with_labels(&[
                ("db_name", "placeholder"),
                ("state", "rub_and_os"),
                ("svr_id", "1"),
            ])
            .counter()
            .eq(1.0)
            .unwrap();

<<<<<<< HEAD
        let expected_parquet_size = 839;
        catalog_chunk_size_bytes_metric_eq(&test_db.metric_registry, "read_buffer", 1630).unwrap();
=======
        let expected_parquet_size = 727;
        catalog_chunk_size_bytes_metric_eq(&test_db.metric_registry, "read_buffer", 1598).unwrap();
>>>>>>> c5067092
        // now also in OS
        catalog_chunk_size_bytes_metric_eq(
            &test_db.metric_registry,
            "parquet",
            expected_parquet_size,
        )
        .unwrap(); // TODO: #1311

        db.unload_read_buffer("1970-01-01T00", "cpu", 0)
            .await
            .unwrap();

        // A chunk is now now in the "os-only" state.
        test_db
            .metric_registry
            .has_metric_family("catalog_chunks_total")
            .with_labels(&[("db_name", "placeholder"), ("state", "os"), ("svr_id", "1")])
            .counter()
            .eq(1.0)
            .unwrap();

        // verify chunk size not increased for OS (it was in OS before unload)
        catalog_chunk_size_bytes_metric_eq(
            &test_db.metric_registry,
            "parquet",
            expected_parquet_size,
        )
        .unwrap();
        // verify chunk size for RB has decreased
        catalog_chunk_size_bytes_metric_eq(&test_db.metric_registry, "read_buffer", 0).unwrap();
    }

    #[tokio::test]
    async fn write_with_rollover() {
        let db = Arc::new(make_db().await.db);
        write_lp(db.as_ref(), "cpu bar=1 10");
        assert_eq!(vec!["1970-01-01T00"], db.partition_keys().unwrap());

        let mb_chunk = db
            .rollover_partition("1970-01-01T00", "cpu")
            .await
            .unwrap()
            .unwrap();
        assert_eq!(mb_chunk.id(), 0);

        let expected = vec![
            "+-----+-------------------------------+",
            "| bar | time                          |",
            "+-----+-------------------------------+",
            "| 1   | 1970-01-01 00:00:00.000000010 |",
            "+-----+-------------------------------+",
        ];
        let batches = run_query(Arc::clone(&db), "select * from cpu").await;
        assert_batches_sorted_eq!(expected, &batches);

        // add new data
        write_lp(db.as_ref(), "cpu bar=2 20");
        let expected = vec![
            "+-----+-------------------------------+",
            "| bar | time                          |",
            "+-----+-------------------------------+",
            "| 1   | 1970-01-01 00:00:00.000000010 |",
            "| 2   | 1970-01-01 00:00:00.000000020 |",
            "+-----+-------------------------------+",
        ];
        let batches = run_query(Arc::clone(&db), "select * from cpu").await;
        assert_batches_sorted_eq!(&expected, &batches);

        // And expect that we still get the same thing when data is rolled over again
        let chunk = db
            .rollover_partition("1970-01-01T00", "cpu")
            .await
            .unwrap()
            .unwrap();
        assert_eq!(chunk.id(), 1);

        let batches = run_query(db, "select * from cpu").await;
        assert_batches_sorted_eq!(&expected, &batches);
    }

    #[tokio::test]
    async fn write_with_missing_tags_are_null() {
        let db = Arc::new(make_db().await.db);
        // Note the `region` tag is introduced in the second line, so
        // the values in prior rows for the region column are
        // null. Likewise the `core` tag is introduced in the third
        // line so the prior columns are null
        let lines = vec![
            "cpu,region=west user=23.2 10",
            "cpu, user=10.0 11",
            "cpu,core=one user=10.0 11",
        ];

        write_lp(db.as_ref(), &lines.join("\n"));
        assert_eq!(vec!["1970-01-01T00"], db.partition_keys().unwrap());

        let mb_chunk = db
            .rollover_partition("1970-01-01T00", "cpu")
            .await
            .unwrap()
            .unwrap();
        assert_eq!(mb_chunk.id(), 0);

        let expected = vec![
            "+------+--------+-------------------------------+------+",
            "| core | region | time                          | user |",
            "+------+--------+-------------------------------+------+",
            "|      | west   | 1970-01-01 00:00:00.000000010 | 23.2 |",
            "|      |        | 1970-01-01 00:00:00.000000011 | 10   |",
            "| one  |        | 1970-01-01 00:00:00.000000011 | 10   |",
            "+------+--------+-------------------------------+------+",
        ];
        let batches = run_query(Arc::clone(&db), "select * from cpu").await;
        assert_batches_eq!(expected, &batches);
    }

    #[tokio::test]
    async fn read_from_read_buffer() {
        // Test that data can be loaded into the ReadBuffer
        let test_db = make_db().await;
        let db = Arc::new(test_db.db);

        write_lp(db.as_ref(), "cpu bar=1 10");
        write_lp(db.as_ref(), "cpu bar=2 20");

        let partition_key = "1970-01-01T00";
        let mb_chunk = db
            .rollover_partition(partition_key, "cpu")
            .await
            .unwrap()
            .unwrap();
        let rb_chunk = db
            .load_chunk_to_read_buffer(partition_key, "cpu", mb_chunk.id(), &Default::default())
            .await
            .unwrap();

        // it should be the same chunk!
        assert_eq!(mb_chunk.id(), rb_chunk.id());

        // we should have chunks in both the read buffer only
        assert!(mutable_chunk_ids(&db, partition_key).is_empty());
        assert_eq!(read_buffer_chunk_ids(&db, partition_key), vec![0]);

        // data should be readable
        let expected = vec![
            "+-----+-------------------------------+",
            "| bar | time                          |",
            "+-----+-------------------------------+",
            "| 1   | 1970-01-01 00:00:00.000000010 |",
            "| 2   | 1970-01-01 00:00:00.000000020 |",
            "+-----+-------------------------------+",
        ];
        let batches = run_query(Arc::clone(&db), "select * from cpu").await;
        assert_batches_eq!(&expected, &batches);

        // A chunk is now in the object store
        test_db
            .metric_registry
            .has_metric_family("catalog_chunks_total")
            .with_labels(&[
                ("db_name", "placeholder"),
                ("state", "moved"),
                ("svr_id", "1"),
            ])
            .counter()
            .eq(1.0)
            .unwrap();

        // verify chunk size updated (chunk moved from moved to writing to written)
        catalog_chunk_size_bytes_metric_eq(&test_db.metric_registry, "read_buffer", 1630).unwrap();

        // drop, the chunk from the read buffer
        db.drop_chunk(partition_key, "cpu", mb_chunk.id()).unwrap();
        assert_eq!(
            read_buffer_chunk_ids(db.as_ref(), partition_key),
            vec![] as Vec<u32>
        );

        // verify size is reported until chunk dropped
        catalog_chunk_size_bytes_metric_eq(&test_db.metric_registry, "read_buffer", 1630).unwrap();
        std::mem::drop(rb_chunk);

        // verify chunk size updated (chunk dropped from moved state)
        catalog_chunk_size_bytes_metric_eq(&test_db.metric_registry, "read_buffer", 0).unwrap();

        // Currently this doesn't work (as we need to teach the stores how to
        // purge tables after data bas been dropped println!("running
        // query after all data dropped!"); let expected = vec![] as
        // Vec<&str>; let batches = run_query(&db, "select * from
        // cpu").await; assert_batches_eq!(expected, &batches);
    }

    async fn collect_read_filter(chunk: &DbChunk, table_name: &str) -> Vec<RecordBatch> {
        chunk
            .read_filter(table_name, &Default::default(), Selection::All)
            .unwrap()
            .collect::<Vec<_>>()
            .await
            .into_iter()
            .map(Result::unwrap)
            .collect()
    }

    #[tokio::test]
    async fn load_to_read_buffer_sorted() {
        let test_db = make_db().await;
        let db = Arc::new(test_db.db);

        write_lp(db.as_ref(), "cpu,tag1=cupcakes bar=1 10");
        write_lp(db.as_ref(), "cpu,tag1=asfd,tag2=foo bar=2 20");
        write_lp(db.as_ref(), "cpu,tag1=bingo,tag2=foo bar=2 10");
        write_lp(db.as_ref(), "cpu,tag1=bongo,tag2=a bar=2 20");
        write_lp(db.as_ref(), "cpu,tag1=bongo,tag2=a bar=2 10");
        write_lp(db.as_ref(), "cpu,tag2=a bar=3 5");

        let partition_key = "1970-01-01T00";
        let mb_chunk = db
            .rollover_partition(partition_key, "cpu")
            .await
            .unwrap()
            .unwrap();

        let mb = collect_read_filter(&mb_chunk, "cpu").await;

        let rb_chunk = db
            .load_chunk_to_read_buffer(partition_key, "cpu", mb_chunk.id(), &Default::default())
            .await
            .unwrap();

        // MUB chunk size
        test_db
            .metric_registry
            .has_metric_family("catalog_chunk_creation_size_bytes")
            .with_labels(&[
                ("db_name", "placeholder"),
                ("state", "closed"),
                ("svr_id", "1"),
            ])
            .histogram()
            .sample_sum_eq(324.0)
            .unwrap();

        // RB chunk size
        test_db
            .metric_registry
            .has_metric_family("catalog_chunk_creation_size_bytes")
            .with_labels(&[
                ("db_name", "placeholder"),
                ("state", "moved"),
                ("svr_id", "1"),
            ])
            .histogram()
<<<<<<< HEAD
            .sample_sum_eq(3979.0)
=======
            .sample_sum_eq(3167.0)
>>>>>>> c5067092
            .unwrap();

        let rb = collect_read_filter(&rb_chunk, "cpu").await;

        // Test that data on load into the read buffer is sorted

        assert_batches_eq!(
            &[
                "+-----+----------+------+-------------------------------+",
                "| bar | tag1     | tag2 | time                          |",
                "+-----+----------+------+-------------------------------+",
                "| 1   | cupcakes |      | 1970-01-01 00:00:00.000000010 |",
                "| 2   | asfd     | foo  | 1970-01-01 00:00:00.000000020 |",
                "| 2   | bingo    | foo  | 1970-01-01 00:00:00.000000010 |",
                "| 2   | bongo    | a    | 1970-01-01 00:00:00.000000020 |",
                "| 2   | bongo    | a    | 1970-01-01 00:00:00.000000010 |",
                "| 3   |          | a    | 1970-01-01 00:00:00.000000005 |",
                "+-----+----------+------+-------------------------------+",
            ],
            &mb
        );

        assert_batches_eq!(
            &[
                "+-----+----------+------+-------------------------------+",
                "| bar | tag1     | tag2 | time                          |",
                "+-----+----------+------+-------------------------------+",
                "| 1   | cupcakes |      | 1970-01-01 00:00:00.000000010 |",
                "| 3   |          | a    | 1970-01-01 00:00:00.000000005 |",
                "| 2   | bongo    | a    | 1970-01-01 00:00:00.000000010 |",
                "| 2   | bongo    | a    | 1970-01-01 00:00:00.000000020 |",
                "| 2   | asfd     | foo  | 1970-01-01 00:00:00.000000020 |",
                "| 2   | bingo    | foo  | 1970-01-01 00:00:00.000000010 |",
                "+-----+----------+------+-------------------------------+",
            ],
            &rb
        );
    }

    async fn flatten_list_stream(
        storage: Arc<ObjectStore>,
        prefix: Option<&Path>,
    ) -> Result<Vec<Path>> {
        storage
            .list(prefix)
            .await?
            .map_ok(|v| stream::iter(v).map(Ok))
            .try_flatten()
            .try_collect()
            .await
    }

    #[tokio::test]
    async fn write_one_chunk_to_parquet_file() {
        // Test that data can be written into parquet files
        let object_store = Arc::new(ObjectStore::new_in_memory(InMemory::new()));

        // Create a DB given a server id, an object store and a db name
        let server_id = ServerId::try_from(10).unwrap();
        let db_name = "parquet_test_db";
        let test_db = TestDb::builder()
            .server_id(server_id)
            .object_store(Arc::clone(&object_store))
            .db_name(db_name)
            .build()
            .await;

        let db = Arc::new(test_db.db);

        // Write some line protocols in Mutable buffer of the DB
        write_lp(db.as_ref(), "cpu bar=1 10");
        write_lp(db.as_ref(), "cpu bar=2 20");

        //Now mark the MB chunk close
        let partition_key = "1970-01-01T00";
        let mb_chunk = db
            .rollover_partition("1970-01-01T00", "cpu")
            .await
            .unwrap()
            .unwrap();
        // Move that MB chunk to RB chunk and drop it from MB
        let rb_chunk = db
            .load_chunk_to_read_buffer(partition_key, "cpu", mb_chunk.id(), &Default::default())
            .await
            .unwrap();
        // Write the RB chunk to Object Store but keep it in RB
        let pq_chunk = db
            .write_chunk_to_object_store(partition_key, "cpu", mb_chunk.id(), &Default::default())
            .await
            .unwrap();

        // Read buffer + Parquet chunk size
        test_db
            .metric_registry
            .has_metric_family("catalog_chunk_creation_size_bytes")
            .with_labels(&[
                ("db_name", "parquet_test_db"),
                ("state", "rub_and_os"),
                ("svr_id", "10"),
            ])
            .histogram()
<<<<<<< HEAD
            .sample_sum_eq(2469.0)
=======
            .sample_sum_eq(2325.0)
>>>>>>> c5067092
            .unwrap();

        // it should be the same chunk!
        assert_eq!(mb_chunk.id(), rb_chunk.id());
        assert_eq!(mb_chunk.id(), pq_chunk.id());

        // we should have chunks in both the read buffer only
        assert!(mutable_chunk_ids(&db, partition_key).is_empty());
        assert_eq!(read_buffer_chunk_ids(&db, partition_key), vec![0]);
        assert_eq!(read_parquet_file_chunk_ids(&db, partition_key), vec![0]);

        // Verify data written to the parquet file in object store
        //
        // First, there must be one path of object store in the catalog
        let paths = pq_chunk.object_store_paths();
        assert_eq!(paths.len(), 1);

        // Check that the path must exist in the object store
        let path_list = flatten_list_stream(Arc::clone(&object_store), Some(&paths[0]))
            .await
            .unwrap();
        assert_eq!(path_list.len(), 1);
        assert_eq!(path_list, paths.clone());

        // Now read data from that path
        let parquet_data = load_parquet_from_store_for_path(&path_list[0], object_store)
            .await
            .unwrap();
        let parquet_metadata = read_parquet_metadata_from_file(parquet_data.clone()).unwrap();
        // Read metadata at file level
        let schema = read_schema_from_parquet_metadata(&parquet_metadata).unwrap();
        // Read data
        let record_batches =
            read_data_from_parquet_data(Arc::clone(&schema.as_arrow()), parquet_data);

        let expected = vec![
            "+-----+-------------------------------+",
            "| bar | time                          |",
            "+-----+-------------------------------+",
            "| 1   | 1970-01-01 00:00:00.000000010 |",
            "| 2   | 1970-01-01 00:00:00.000000020 |",
            "+-----+-------------------------------+",
        ];
        assert_batches_eq!(expected, &record_batches);
    }

    #[tokio::test]
    async fn unload_chunk_from_read_buffer() {
        // Test that data can be written into parquet files and then
        // remove it from read buffer and make sure we are still
        // be able to read data from object store

        // Create an object store in memory
        let object_store = Arc::new(ObjectStore::new_in_memory(InMemory::new()));

        // Create a DB given a server id, an object store and a db name
        let server_id = ServerId::try_from(10).unwrap();
        let db_name = "unload_read_buffer_test_db";
        let test_db = TestDb::builder()
            .server_id(server_id)
            .object_store(Arc::clone(&object_store))
            .db_name(db_name)
            .build()
            .await;

        let db = Arc::new(test_db.db);

        // Write some line protocols in Mutable buffer of the DB
        write_lp(db.as_ref(), "cpu bar=1 10");
        write_lp(db.as_ref(), "cpu bar=2 20");

        // Now mark the MB chunk close
        let partition_key = "1970-01-01T00";
        let mb_chunk = db
            .rollover_partition("1970-01-01T00", "cpu")
            .await
            .unwrap()
            .unwrap();
        // Move that MB chunk to RB chunk and drop it from MB
        let rb_chunk = db
            .load_chunk_to_read_buffer(partition_key, "cpu", mb_chunk.id(), &Default::default())
            .await
            .unwrap();
        // Write the RB chunk to Object Store but keep it in RB
        let pq_chunk = db
            .write_chunk_to_object_store(partition_key, "cpu", mb_chunk.id(), &Default::default())
            .await
            .unwrap();

        // it should be the same chunk!
        assert_eq!(mb_chunk.id(), rb_chunk.id());
        assert_eq!(mb_chunk.id(), pq_chunk.id());

        // we should have chunks in both the read buffer only
        assert!(mutable_chunk_ids(&db, partition_key).is_empty());
        assert_eq!(read_buffer_chunk_ids(&db, partition_key), vec![0]);
        assert_eq!(read_parquet_file_chunk_ids(&db, partition_key), vec![0]);

        // Read buffer + Parquet chunk size
        test_db
            .metric_registry
            .has_metric_family("catalog_chunk_creation_size_bytes")
            .with_labels(&[
                ("db_name", "unload_read_buffer_test_db"),
                ("state", "rub_and_os"),
                ("svr_id", "10"),
            ])
            .histogram()
<<<<<<< HEAD
            .sample_sum_eq(2469.0)
=======
            .sample_sum_eq(2325.0)
>>>>>>> c5067092
            .unwrap();

        // Unload RB chunk but keep it in OS
        let pq_chunk = db
            .unload_read_buffer(partition_key, "cpu", mb_chunk.id())
            .await
            .unwrap();

        // still should be the same chunk!
        assert_eq!(mb_chunk.id(), rb_chunk.id());
        assert_eq!(mb_chunk.id(), pq_chunk.id());

        // we should only have chunk in os
        assert!(mutable_chunk_ids(&db, partition_key).is_empty());
        assert!(read_buffer_chunk_ids(&db, partition_key).is_empty());
        assert_eq!(read_parquet_file_chunk_ids(&db, partition_key), vec![0]);

        // Parquet chunk size only
        test_db
            .metric_registry
            .has_metric_family("catalog_chunk_creation_size_bytes")
            .with_labels(&[
                ("db_name", "unload_read_buffer_test_db"),
                ("state", "os"),
                ("svr_id", "10"),
            ])
            .histogram()
<<<<<<< HEAD
            .sample_sum_eq(839.0)
=======
            .sample_sum_eq(727.0)
>>>>>>> c5067092
            .unwrap();

        // Verify data written to the parquet file in object store
        //
        // First, there must be one path of object store in the catalog
        let paths = pq_chunk.object_store_paths();
        assert_eq!(paths.len(), 1);

        // Check that the path must exist in the object store
        let path_list = flatten_list_stream(Arc::clone(&object_store), Some(&paths[0]))
            .await
            .unwrap();
        println!("path_list: {:#?}", path_list);
        assert_eq!(path_list.len(), 1);
        assert_eq!(path_list, paths.clone());

        // Now read data from that path
        let parquet_data = load_parquet_from_store_for_path(&path_list[0], object_store)
            .await
            .unwrap();
        let parquet_metadata = read_parquet_metadata_from_file(parquet_data.clone()).unwrap();
        // Read metadata at file level
        let schema = read_schema_from_parquet_metadata(&parquet_metadata).unwrap();
        // Read data
        let record_batches =
            read_data_from_parquet_data(Arc::clone(&schema.as_arrow()), parquet_data);

        let expected = vec![
            "+-----+-------------------------------+",
            "| bar | time                          |",
            "+-----+-------------------------------+",
            "| 1   | 1970-01-01 00:00:00.000000010 |",
            "| 2   | 1970-01-01 00:00:00.000000020 |",
            "+-----+-------------------------------+",
        ];
        assert_batches_eq!(expected, &record_batches);
    }

    #[tokio::test]
    async fn write_updates_last_write_at() {
        let db = Arc::new(make_db().await.db);
        let before_create = Utc::now();

        let partition_key = "1970-01-01T00";
        write_lp(&db, "cpu bar=1 10");
        let after_write = Utc::now();

        let last_write_prev = {
            let partition = db.catalog.state().valid_partition(partition_key).unwrap();
            let partition = partition.read();

            assert_ne!(partition.created_at(), partition.last_write_at());
            assert!(before_create < partition.last_write_at());
            assert!(after_write > partition.last_write_at());
            partition.last_write_at()
        };

        write_lp(&db, "cpu bar=1 20");
        {
            let partition = db.catalog.state().valid_partition(partition_key).unwrap();
            let partition = partition.read();
            assert!(last_write_prev < partition.last_write_at());
        }
    }

    #[tokio::test]
    async fn test_chunk_timestamps() {
        let start = Utc::now();
        let db = Arc::new(make_db().await.db);

        // Given data loaded into two chunks
        write_lp(&db, "cpu bar=1 10");
        let after_data_load = Utc::now();

        // When the chunk is rolled over
        let partition_key = "1970-01-01T00";
        let chunk_id = db
            .rollover_partition("1970-01-01T00", "cpu")
            .await
            .unwrap()
            .unwrap()
            .id();
        let after_rollover = Utc::now();

        let partition = db.catalog.state().valid_partition(partition_key).unwrap();
        let partition = partition.read();
        let chunk = partition.chunk("cpu", chunk_id).unwrap();
        let chunk = chunk.read();

        println!(
            "start: {:?}, after_data_load: {:?}, after_rollover: {:?}",
            start, after_data_load, after_rollover
        );
        println!("Chunk: {:#?}", chunk);

        // then the chunk creation and rollover times are as expected
        assert!(start < chunk.time_of_first_write().unwrap());
        assert!(chunk.time_of_first_write().unwrap() < after_data_load);
        assert!(chunk.time_of_first_write().unwrap() == chunk.time_of_last_write().unwrap());
        assert!(after_data_load < chunk.time_closed().unwrap());
        assert!(chunk.time_closed().unwrap() < after_rollover);
    }

    #[tokio::test]
    async fn test_chunk_closing() {
        let db = Arc::new(make_db().await.db);
        db.rules.write().lifecycle_rules.mutable_size_threshold =
            Some(NonZeroUsize::new(2).unwrap());

        write_lp(&db, "cpu bar=1 10");
        write_lp(&db, "cpu bar=1 20");

        let partitions = db.catalog.state().partition_keys();
        assert_eq!(partitions.len(), 1);

        let partition = db.catalog.state().partition(&partitions[0]).unwrap();
        let partition = partition.read();

        let chunks: Vec<_> = partition.chunks().collect();
        assert_eq!(chunks.len(), 2);
        assert!(matches!(chunks[0].read().state(), ChunkState::Closed(_)));
        assert!(matches!(chunks[1].read().state(), ChunkState::Closed(_)));
    }

    #[tokio::test]
    async fn chunks_sorted_by_times() {
        let db = Arc::new(make_db().await.db);
        write_lp(&db, "cpu val=1 1");
        write_lp(&db, "mem val=2 400000000000001");
        write_lp(&db, "cpu val=1 2");
        write_lp(&db, "mem val=2 400000000000002");

        let sort_rules = SortOrder {
            order: Order::Desc,
            sort: Sort::LastWriteTime,
        };
        let chunks = db.catalog.state().chunks_sorted_by(&sort_rules);
        let partitions: Vec<_> = chunks
            .into_iter()
            .map(|x| x.read().key().to_string())
            .collect();

        assert_eq!(partitions, vec!["1970-01-05T15", "1970-01-01T00"]);

        let sort_rules = SortOrder {
            order: Order::Asc,
            sort: Sort::CreatedAtTime,
        };
        let chunks = db.catalog.state().chunks_sorted_by(&sort_rules);
        let partitions: Vec<_> = chunks
            .into_iter()
            .map(|x| x.read().key().to_string())
            .collect();
        assert_eq!(partitions, vec!["1970-01-01T00", "1970-01-05T15"]);
    }

    #[tokio::test]
    async fn chunk_id_listing() {
        // Test that chunk id listing is hooked up
        let db = Arc::new(make_db().await.db);
        let partition_key = "1970-01-01T00";

        write_lp(&db, "cpu bar=1 10");
        write_lp(&db, "cpu bar=1 20");

        assert_eq!(mutable_chunk_ids(&db, partition_key), vec![0]);
        assert_eq!(
            read_buffer_chunk_ids(&db, partition_key),
            vec![] as Vec<u32>
        );

        let partition_key = "1970-01-01T00";
        let mb_chunk = db
            .rollover_partition("1970-01-01T00", "cpu")
            .await
            .unwrap()
            .unwrap();
        assert_eq!(mb_chunk.id(), 0);

        // add a new chunk in mutable buffer, and move chunk1 (but
        // not chunk 0) to read buffer
        write_lp(&db, "cpu bar=1 30");
        let mb_chunk = db
            .rollover_partition("1970-01-01T00", "cpu")
            .await
            .unwrap()
            .unwrap();
        db.load_chunk_to_read_buffer(partition_key, "cpu", mb_chunk.id(), &Default::default())
            .await
            .unwrap();

        write_lp(&db, "cpu bar=1 40");

        assert_eq!(mutable_chunk_ids(&db, partition_key), vec![0, 2]);
        assert_eq!(read_buffer_chunk_ids(&db, partition_key), vec![1]);
    }

    /// Normalizes a set of ChunkSummaries for comparison by removing timestamps
    fn normalize_summaries(summaries: Vec<ChunkSummary>) -> Vec<ChunkSummary> {
        let mut summaries = summaries
            .into_iter()
            .map(|summary| {
                let ChunkSummary {
                    partition_key,
                    table_name,
                    id,
                    storage,
                    estimated_bytes,
                    row_count,
                    ..
                } = summary;
                ChunkSummary::new_without_timestamps(
                    partition_key,
                    table_name,
                    id,
                    storage,
                    estimated_bytes,
                    row_count,
                )
            })
            .collect::<Vec<_>>();
        summaries.sort_unstable();
        summaries
    }

    #[tokio::test]
    async fn partition_chunk_summaries() {
        // Test that chunk id listing is hooked up
        let db = Arc::new(make_db().await.db);

        write_lp(&db, "cpu bar=1 1");
        db.rollover_partition("1970-01-01T00", "cpu").await.unwrap();

        // write into a separate partitiion
        write_lp(&db, "cpu bar=1,baz2,frob=3 400000000000000");

        print!("Partitions: {:?}", db.partition_keys().unwrap());

        let chunk_summaries = db.partition_chunk_summaries("1970-01-05T15");
        let chunk_summaries = normalize_summaries(chunk_summaries);

        let expected = vec![ChunkSummary::new_without_timestamps(
            Arc::from("1970-01-05T15"),
            Arc::from("cpu"),
            0,
            ChunkStorage::OpenMutableBuffer,
            106,
            1,
        )];

        let size: usize = db
            .chunk_summaries()
            .unwrap()
            .into_iter()
            .map(|x| x.estimated_bytes)
            .sum();

        assert_eq!(
            db.catalog
                .state()
                .metrics()
                .memory()
                .mutable_buffer()
                .get_total(),
            size
        );

        assert_eq!(
            expected, chunk_summaries,
            "expected:\n{:#?}\n\nactual:{:#?}\n\n",
            expected, chunk_summaries
        );
    }

    #[tokio::test]
    async fn partition_chunk_summaries_timestamp() {
        let db = Arc::new(make_db().await.db);
        let start = Utc::now();
        write_lp(&db, "cpu bar=1 1");
        let after_first_write = Utc::now();
        write_lp(&db, "cpu bar=2 2");
        db.rollover_partition("1970-01-01T00", "cpu").await.unwrap();
        let after_close = Utc::now();

        let mut chunk_summaries = db.chunk_summaries().unwrap();

        chunk_summaries.sort_by_key(|s| s.id);

        let summary = &chunk_summaries[0];
        assert_eq!(summary.id, 0, "summary; {:#?}", summary);
        assert!(
            summary.time_of_first_write.unwrap() > start,
            "summary; {:#?}",
            summary
        );
        assert!(
            summary.time_of_first_write.unwrap() < after_close,
            "summary; {:#?}",
            summary
        );

        assert!(
            summary.time_of_last_write.unwrap() > after_first_write,
            "summary; {:#?}",
            summary
        );
        assert!(
            summary.time_of_last_write.unwrap() < after_close,
            "summary; {:#?}",
            summary
        );

        assert!(
            summary.time_closed.unwrap() > after_first_write,
            "summary; {:#?}",
            summary
        );
        assert!(
            summary.time_closed.unwrap() < after_close,
            "summary; {:#?}",
            summary
        );
    }

    #[tokio::test]
    async fn chunk_summaries() {
        // Test that chunk id listing is hooked up
        let db = Arc::new(make_db().await.db);

        // get three chunks: one open, one closed in mb and one close in rb
        write_lp(&db, "cpu bar=1 1");
        db.rollover_partition("1970-01-01T00", "cpu").await.unwrap();

        write_lp(&db, "cpu bar=1,baz=2 2");
        write_lp(&db, "cpu bar=1,baz=2,frob=3 400000000000000");

        print!("Partitions: {:?}", db.partition_keys().unwrap());

        db.load_chunk_to_read_buffer("1970-01-01T00", "cpu", 0, &Default::default())
            .await
            .unwrap();

        db.write_chunk_to_object_store("1970-01-01T00", "cpu", 0, &Default::default())
            .await
            .unwrap();

        print!("Partitions2: {:?}", db.partition_keys().unwrap());

        db.rollover_partition("1970-01-05T15", "cpu").await.unwrap();
        write_lp(&db, "cpu bar=1,baz=3,blargh=3 400000000000000");

        let chunk_summaries = db.chunk_summaries().expect("expected summary to return");
        let chunk_summaries = normalize_summaries(chunk_summaries);

        let expected = vec![
            ChunkSummary::new_without_timestamps(
                Arc::from("1970-01-01T00"),
                Arc::from("cpu"),
                0,
                ChunkStorage::ReadBufferAndObjectStore,
<<<<<<< HEAD
                2460, // size of RB and OS chunks
=======
                2316, // size of RB and OS chunks
>>>>>>> c5067092
                1,
            ),
            ChunkSummary::new_without_timestamps(
                Arc::from("1970-01-01T00"),
                Arc::from("cpu"),
                1,
                ChunkStorage::OpenMutableBuffer,
                100,
                1,
            ),
            ChunkSummary::new_without_timestamps(
                Arc::from("1970-01-05T15"),
                Arc::from("cpu"),
                0,
                ChunkStorage::ClosedMutableBuffer,
                2190,
                1,
            ),
            ChunkSummary::new_without_timestamps(
                Arc::from("1970-01-05T15"),
                Arc::from("cpu"),
                1,
                ChunkStorage::OpenMutableBuffer,
                131,
                1,
            ),
        ];

        assert_eq!(
            expected, chunk_summaries,
            "expected:\n{:#?}\n\nactual:{:#?}\n\n",
            expected, chunk_summaries
        );

        assert_eq!(
            db.catalog
                .state()
                .metrics()
                .memory()
                .mutable_buffer()
                .get_total(),
            100 + 2190 + 131
        );
        assert_eq!(
            db.catalog
                .state()
                .metrics()
                .memory()
                .read_buffer()
                .get_total(),
            1621
        );
        assert_eq!(
            db.catalog.state().metrics().memory().parquet().get_total(),
<<<<<<< HEAD
            839
=======
            727
>>>>>>> c5067092
        );
    }

    #[tokio::test]
    async fn partition_summaries() {
        // Test that chunk id listing is hooked up
        let db = Arc::new(make_db().await.db);

        write_lp(&db, "cpu bar=1 1");
        let chunk_id = db
            .rollover_partition("1970-01-01T00", "cpu")
            .await
            .unwrap()
            .unwrap()
            .id();
        write_lp(&db, "cpu bar=2,baz=3.0 2");
        write_lp(&db, "mem foo=1 1");

        // load a chunk to the read buffer
        db.load_chunk_to_read_buffer("1970-01-01T00", "cpu", chunk_id, &Default::default())
            .await
            .unwrap();

        // write the read buffer chunk to object store
        db.write_chunk_to_object_store("1970-01-01T00", "cpu", chunk_id, &Default::default())
            .await
            .unwrap();

        // write into a separate partition
        write_lp(&db, "cpu bar=1 400000000000000");
        write_lp(&db, "mem frob=3 400000000000001");

        print!("Partitions: {:?}", db.partition_keys().unwrap());

        let partition_summaries = vec![
            db.partition_summary("1970-01-01T00"),
            db.partition_summary("1970-01-05T15"),
        ];

        let expected = vec![
            PartitionSummary {
                key: "1970-01-01T00".into(),
                tables: vec![
                    TableSummary {
                        name: "cpu".into(),
                        columns: vec![
                            ColumnSummary {
                                name: "bar".into(),
                                influxdb_type: Some(InfluxDbType::Field),
                                stats: Statistics::F64(StatValues::new(Some(1.0), Some(2.0), 2)),
                            },
                            ColumnSummary {
                                name: "time".into(),
                                influxdb_type: Some(InfluxDbType::Timestamp),
                                stats: Statistics::I64(StatValues::new(Some(1), Some(2), 2)),
                            },
                            ColumnSummary {
                                name: "baz".into(),
                                influxdb_type: Some(InfluxDbType::Field),
                                stats: Statistics::F64(StatValues::new(Some(3.0), Some(3.0), 1)),
                            },
                        ],
                    },
                    TableSummary {
                        name: "mem".into(),
                        columns: vec![
                            ColumnSummary {
                                name: "foo".into(),
                                influxdb_type: Some(InfluxDbType::Field),
                                stats: Statistics::F64(StatValues::new(Some(1.0), Some(1.0), 1)),
                            },
                            ColumnSummary {
                                name: "time".into(),
                                influxdb_type: Some(InfluxDbType::Timestamp),
                                stats: Statistics::I64(StatValues::new(Some(1), Some(1), 1)),
                            },
                        ],
                    },
                ],
            },
            PartitionSummary {
                key: "1970-01-05T15".into(),
                tables: vec![
                    TableSummary {
                        name: "cpu".into(),
                        columns: vec![
                            ColumnSummary {
                                name: "bar".into(),
                                influxdb_type: Some(InfluxDbType::Field),
                                stats: Statistics::F64(StatValues::new(Some(1.0), Some(1.0), 1)),
                            },
                            ColumnSummary {
                                name: "time".into(),
                                influxdb_type: Some(InfluxDbType::Timestamp),
                                stats: Statistics::I64(StatValues::new(
                                    Some(400000000000000),
                                    Some(400000000000000),
                                    1,
                                )),
                            },
                        ],
                    },
                    TableSummary {
                        name: "mem".into(),
                        columns: vec![
                            ColumnSummary {
                                name: "frob".into(),
                                influxdb_type: Some(InfluxDbType::Field),
                                stats: Statistics::F64(StatValues::new(Some(3.0), Some(3.0), 1)),
                            },
                            ColumnSummary {
                                name: "time".into(),
                                influxdb_type: Some(InfluxDbType::Timestamp),
                                stats: Statistics::I64(StatValues::new(
                                    Some(400000000000001),
                                    Some(400000000000001),
                                    1,
                                )),
                            },
                        ],
                    },
                ],
            },
        ];

        assert_eq!(
            expected, partition_summaries,
            "expected:\n{:#?}\n\nactual:{:#?}\n\n",
            expected, partition_summaries
        );
    }

    // run a sql query against the database, returning the results as record batches
    async fn run_query(db: Arc<Db>, query: &str) -> Vec<RecordBatch> {
        let planner = SqlQueryPlanner::default();
        let executor = db.executor();

        let physical_plan = planner.query(db, query, &executor).unwrap();

        executor.collect(physical_plan).await.unwrap()
    }

    fn mutable_chunk_ids(db: &Db, partition_key: &str) -> Vec<u32> {
        let mut chunk_ids: Vec<u32> = db
            .partition_chunk_summaries(partition_key)
            .into_iter()
            .filter_map(|chunk| match chunk.storage {
                ChunkStorage::OpenMutableBuffer | ChunkStorage::ClosedMutableBuffer => {
                    Some(chunk.id)
                }
                _ => None,
            })
            .collect();
        chunk_ids.sort_unstable();
        chunk_ids
    }

    fn read_buffer_chunk_ids(db: &Db, partition_key: &str) -> Vec<u32> {
        let mut chunk_ids: Vec<u32> = db
            .partition_chunk_summaries(partition_key)
            .into_iter()
            .filter_map(|chunk| match chunk.storage {
                ChunkStorage::ReadBuffer => Some(chunk.id),
                ChunkStorage::ReadBufferAndObjectStore => Some(chunk.id),
                _ => None,
            })
            .collect();
        chunk_ids.sort_unstable();
        chunk_ids
    }

    fn read_parquet_file_chunk_ids(db: &Db, partition_key: &str) -> Vec<u32> {
        let mut chunk_ids: Vec<u32> = db
            .partition_chunk_summaries(partition_key)
            .into_iter()
            .filter_map(|chunk| match chunk.storage {
                ChunkStorage::ReadBufferAndObjectStore => Some(chunk.id),
                ChunkStorage::ObjectStoreOnly => Some(chunk.id),
                _ => None,
            })
            .collect();
        chunk_ids.sort_unstable();
        chunk_ids
    }

    #[tokio::test]
    async fn write_chunk_to_object_store_in_background() {
        // Test that data can be written to object store using a background task
        let db = Arc::new(make_db().await.db);

        // create MB partition
        write_lp(db.as_ref(), "cpu bar=1 10");
        write_lp(db.as_ref(), "cpu bar=2 20");

        // MB => RB
        let partition_key = "1970-01-01T00";
        let table_name = "cpu";
        let mb_chunk = db
            .rollover_partition(partition_key, table_name)
            .await
            .unwrap()
            .unwrap();
        let rb_chunk = db
            .load_chunk_to_read_buffer(
                partition_key,
                table_name,
                mb_chunk.id(),
                &Default::default(),
            )
            .await
            .unwrap();
        assert_eq!(mb_chunk.id(), rb_chunk.id());

        // RB => OS
        let task = db.write_chunk_to_object_store_in_background(
            partition_key.to_string(),
            table_name.to_string(),
            rb_chunk.id(),
        );
        let t_start = std::time::Instant::now();
        while !task.is_complete() {
            tokio::time::sleep(tokio::time::Duration::from_secs(1)).await;
            assert!(
                std::time::Instant::now() - t_start < std::time::Duration::from_secs(10),
                "task deadline exceeded"
            );
        }

        // we should have chunks in both the read buffer only
        assert!(mutable_chunk_ids(&db, partition_key).is_empty());
        assert_eq!(read_buffer_chunk_ids(&db, partition_key), vec![0]);
        assert_eq!(read_parquet_file_chunk_ids(&db, partition_key), vec![0]);
    }

    #[tokio::test]
    async fn write_hard_limit() {
        let db = Arc::new(make_db().await.db);
        db.rules.write().lifecycle_rules.buffer_size_hard = Some(NonZeroUsize::new(10).unwrap());

        // inserting first line does not trigger hard buffer limit
        write_lp(db.as_ref(), "cpu bar=1 10");

        // but second line will
        assert!(matches!(
            try_write_lp(db.as_ref(), "cpu bar=2 20"),
            Err(super::Error::HardLimitReached {})
        ));
    }

    #[tokio::test]
    async fn write_goes_to_write_buffer_if_configured() {
        let db = Arc::new(TestDb::builder().write_buffer(true).build().await.db);

        assert_eq!(db.write_buffer.as_ref().unwrap().lock().size(), 0);
        write_lp(db.as_ref(), "cpu bar=1 10");
        assert_ne!(db.write_buffer.as_ref().unwrap().lock().size(), 0);
    }

    #[tokio::test(flavor = "multi_thread", worker_threads = 2)]
    async fn lock_tracker_metrics() {
        let object_store = Arc::new(ObjectStore::new_in_memory(InMemory::new()));

        // Create a DB given a server id, an object store and a db name
        let server_id = ServerId::try_from(10).unwrap();
        let db_name = "lock_tracker";
        let test_db = TestDb::builder()
            .server_id(server_id)
            .object_store(Arc::clone(&object_store))
            .db_name(db_name)
            .build()
            .await;

        let db = Arc::new(test_db.db);

        // Expect partition lock registry to have been created
        test_db
            .metric_registry
            .has_metric_family("catalog_lock_total")
            .with_labels(&[
                ("db_name", "lock_tracker"),
                ("lock", "partition"),
                ("svr_id", "10"),
                ("access", "exclusive"),
            ])
            .counter()
            .eq(0.)
            .unwrap();

        test_db
            .metric_registry
            .has_metric_family("catalog_lock_total")
            .with_labels(&[
                ("db_name", "lock_tracker"),
                ("lock", "partition"),
                ("svr_id", "10"),
                ("access", "shared"),
            ])
            .counter()
            .eq(0.)
            .unwrap();

        write_lp(db.as_ref(), "cpu bar=1 10");

        test_db
            .metric_registry
            .has_metric_family("catalog_lock_total")
            .with_labels(&[
                ("db_name", "lock_tracker"),
                ("lock", "partition"),
                ("svr_id", "10"),
                ("access", "exclusive"),
            ])
            .counter()
            .eq(1.)
            .unwrap();

        test_db
            .metric_registry
            .has_metric_family("catalog_lock_total")
            .with_labels(&[
                ("db_name", "lock_tracker"),
                ("lock", "partition"),
                ("svr_id", "10"),
                ("access", "shared"),
            ])
            .counter()
            .eq(0.)
            .unwrap();

        let partition_key = db
            .catalog
            .state()
            .partitions()
            .next()
            .unwrap()
            .read()
            .key()
            .to_string();

        let chunks = db.catalog.state().chunks();
        assert_eq!(chunks.len(), 1);

        let chunk_a = Arc::clone(&chunks[0]);
        let chunk_b = Arc::clone(&chunks[0]);

        let chunk_b = chunk_b.write();

        let task = tokio::spawn(async move {
            let _ = chunk_a.read();
        });

        // Hold lock for 100 seconds blocking background task
        std::thread::sleep(std::time::Duration::from_millis(100));

        std::mem::drop(chunk_b);
        task.await.unwrap();

        test_db
            .metric_registry
            .has_metric_family("catalog_lock_total")
            .with_labels(&[
                ("db_name", "lock_tracker"),
                ("lock", "partition"),
                ("svr_id", "10"),
                ("access", "exclusive"),
            ])
            .counter()
            .eq(1.)
            .unwrap();

        test_db
            .metric_registry
            .has_metric_family("catalog_lock_total")
            .with_labels(&[
                ("db_name", "lock_tracker"),
                ("lock", "partition"),
                ("svr_id", "10"),
                ("access", "shared"),
            ])
            .counter()
            .eq(2.)
            .unwrap();

        test_db
            .metric_registry
            .has_metric_family("catalog_lock_total")
            .with_labels(&[
                ("db_name", "lock_tracker"),
                ("lock", "chunk"),
                ("partition", &partition_key),
                ("svr_id", "10"),
                ("access", "exclusive"),
            ])
            .counter()
            .eq(2.)
            .unwrap();

        test_db
            .metric_registry
            .has_metric_family("catalog_lock_total")
            .with_labels(&[
                ("db_name", "lock_tracker"),
                ("lock", "chunk"),
                ("partition", &partition_key),
                ("svr_id", "10"),
                ("access", "shared"),
            ])
            .counter()
            .eq(1.)
            .unwrap();

        test_db
            .metric_registry
            .has_metric_family("catalog_lock_wait_seconds_total")
            .with_labels(&[
                ("db_name", "lock_tracker"),
                ("lock", "chunk"),
                ("svr_id", "10"),
                ("partition", &partition_key),
                ("access", "shared"),
            ])
            .counter()
            .gt(0.07)
            .unwrap();
    }

    #[tokio::test]
    async fn load_or_create_preserved_catalog_recovers_from_error() {
        let object_store = Arc::new(ObjectStore::new_in_memory(InMemory::new()));
        let server_id = ServerId::try_from(1).unwrap();
        let db_name = "preserved_catalog_test";

        let preserved_catalog =
            PreservedCatalog::<parquet_file::catalog::test_helpers::TestCatalogState>::new_empty(
                Arc::clone(&object_store),
                server_id,
                db_name.to_string(),
                (),
            )
            .await
            .unwrap();
        parquet_file::catalog::test_helpers::break_catalog_with_weird_version(&preserved_catalog)
            .await;

        let metrics_registry = Arc::new(metrics::MetricRegistry::new());
        load_or_create_preserved_catalog(db_name, object_store, server_id, metrics_registry)
            .await
            .unwrap();
    }

    #[tokio::test]
    async fn write_one_chunk_to_preserved_catalog() {
        // Test that parquet data is commited to preserved catalog

        // ==================== setup ====================
        let object_store = Arc::new(ObjectStore::new_in_memory(InMemory::new()));
        let server_id = ServerId::try_from(1).unwrap();
        let db_name = "preserved_catalog_test";

        // ==================== do: create DB ====================
        // Create a DB given a server id, an object store and a db name
        let test_db = TestDb::builder()
            .object_store(Arc::clone(&object_store))
            .server_id(server_id)
            .db_name(db_name)
            .build()
            .await;
        let db = Arc::new(test_db.db);

        // ==================== check: empty catalog created ====================
        // at this point, an empty preserved catalog exists
        let maybe_preserved_catalog =
            PreservedCatalog::<parquet_file::catalog::test_helpers::TestCatalogState>::load(
                Arc::clone(&object_store),
                server_id,
                db_name.to_string(),
                (),
            )
            .await
            .unwrap();
        assert!(maybe_preserved_catalog.is_some());

        // ==================== do: write data to parquet ====================
        // create two chunks within the same table (to better test "new chunk ID" and "new table" during transaction
        // replay)
        let mut chunks = vec![];
        for _ in 0..2 {
            chunks.push(create_parquet_chunk(db.as_ref()).await);
        }

        // ==================== check: catalog state ====================
        // the preserved catalog should now register a single file
        let mut paths_expected = vec![];
        for (partition_key, table_name, chunk_id) in &chunks {
            let chunk = {
                let partition = db.catalog.state().valid_partition(&partition_key).unwrap();
                let partition = partition.read();

                partition.chunk(table_name, *chunk_id).unwrap()
            };
            let chunk = chunk.read();
            if let ChunkState::WrittenToObjectStore(_, chunk) = chunk.state() {
                paths_expected.push(chunk.table_path().display());
            } else {
                panic!("Wrong chunk state.");
            }
        }
        paths_expected.sort();
        let preserved_catalog =
            PreservedCatalog::<parquet_file::catalog::test_helpers::TestCatalogState>::load(
                Arc::clone(&object_store),
                server_id,
                db_name.to_string(),
                (),
            )
            .await
            .unwrap()
            .unwrap();
        let mut paths_actual: Vec<String> = preserved_catalog
            .state()
            .inner
            .borrow()
            .parquet_files
            .keys()
            .map(|p| p.display())
            .collect();
        paths_actual.sort();
        assert_eq!(paths_actual, paths_expected);

        // ==================== do: re-load DB ====================
        // Re-create database with same store, serverID, and DB name
        drop(db);
        let test_db = TestDb::builder()
            .object_store(Arc::clone(&object_store))
            .server_id(server_id)
            .db_name(db_name)
            .build()
            .await;
        let db = Arc::new(test_db.db);

        // ==================== check: DB state ====================
        // Re-created DB should have an "object store only"-chunk
        for (partition_key, table_name, chunk_id) in &chunks {
            let chunk = {
                let partition = db.catalog.state().valid_partition(&partition_key).unwrap();
                let partition = partition.read();

                partition.chunk(table_name, *chunk_id).unwrap()
            };
            let chunk = chunk.read();
            assert!(matches!(chunk.state(), ChunkState::ObjectStoreOnly(_)));
        }

        // ==================== check: DB still writable ====================
        write_lp(db.as_ref(), "cpu bar=1 10");
    }

    #[tokio::test]
    async fn object_store_cleanup() {
        // Test that stale parquet files are removed from object store

        // ==================== setup ====================
        let object_store = Arc::new(ObjectStore::new_in_memory(InMemory::new()));

        // ==================== do: create DB ====================
        // Create a DB given a server id, an object store and a db name
        let test_db = TestDb::builder()
            .object_store(Arc::clone(&object_store))
            .build()
            .await;
        let db = Arc::new(test_db.db);

        // ==================== do: write data to parquet ====================
        // create the following chunks:
        //   0: ReadBuffer + Parquet
        //   1: only Parquet
        //   2: dropped (not in current catalog but parquet file still present for time travel)
        let mut paths_keep = vec![];
        for i in 0..3i8 {
            let (partition_key, table_name, chunk_id) = create_parquet_chunk(db.as_ref()).await;
            let chunk = {
                let partition = db.catalog.state().valid_partition(&partition_key).unwrap();
                let partition = partition.read();

                partition.chunk(table_name.clone(), chunk_id).unwrap()
            };
            let chunk = chunk.read();
            if let ChunkState::WrittenToObjectStore(_, chunk) = chunk.state() {
                paths_keep.push(chunk.table_path());
            } else {
                panic!("Wrong chunk state.");
            }

            // drop lock
            drop(chunk);

            if i == 1 {
                db.unload_read_buffer(&partition_key, &table_name, chunk_id)
                    .await
                    .unwrap();
            }
            if i == 2 {
                db.drop_chunk(&partition_key, &table_name, chunk_id)
                    .unwrap();
            }
        }

        // ==================== do: create garbage ====================
        let mut path: DirsAndFileName = paths_keep[0].clone().into();
        path.file_name = Some(PathPart::from(
            format!("prefix_{}", path.file_name.unwrap().encoded()).as_ref(),
        ));
        let path_delete = object_store.path_from_dirs_and_filename(path);
        create_empty_file(&object_store, &path_delete).await;
        let path_delete = path_delete.display();

        // ==================== check: all files are there ====================
        let all_files = get_object_store_files(&object_store).await;
        for path in &paths_keep {
            assert!(all_files.contains(&path.display()));
        }

        // ==================== do: start background task loop ====================
        let shutdown: CancellationToken = Default::default();
        let shutdown_captured = shutdown.clone();
        let db_captured = Arc::clone(&db);
        let join_handle =
            tokio::spawn(async move { db_captured.background_worker(shutdown_captured).await });

        // ==================== check: after a while the dropped file should be gone ====================
        let t_0 = Instant::now();
        loop {
            let all_files = get_object_store_files(&object_store).await;
            if !all_files.contains(&path_delete) {
                break;
            }
            assert!(t_0.elapsed() < Duration::from_secs(10));
            tokio::time::sleep(Duration::from_millis(100)).await;
        }

        // ==================== do: stop background task loop ====================
        shutdown.cancel();
        join_handle.await.unwrap();

        // ==================== check: some files are there ====================
        let all_files = get_object_store_files(&object_store).await;
        assert!(!all_files.contains(&path_delete));
        for path in &paths_keep {
            assert!(all_files.contains(&path.display()));
        }
    }

    async fn create_parquet_chunk(db: &Db) -> (String, String, u32) {
        write_lp(db, "cpu bar=1 10");
        let partition_key = "1970-01-01T00";
        let table_name = "cpu";

        //Now mark the MB chunk close
        let chunk_id = {
            let mb_chunk = db
                .rollover_partition(partition_key, table_name)
                .await
                .unwrap()
                .unwrap();
            mb_chunk.id()
        };
        // Move that MB chunk to RB chunk and drop it from MB
        db.load_chunk_to_read_buffer(partition_key, table_name, chunk_id, &Default::default())
            .await
            .unwrap();

        // Write the RB chunk to Object Store but keep it in RB
        db.write_chunk_to_object_store(partition_key, table_name, chunk_id, &Default::default())
            .await
            .unwrap();

        (partition_key.to_string(), table_name.to_string(), chunk_id)
    }

    async fn get_object_store_files(object_store: &ObjectStore) -> HashSet<String> {
        object_store
            .list(None)
            .await
            .unwrap()
            .try_concat()
            .await
            .unwrap()
            .iter()
            .map(|p| p.display())
            .collect()
    }

    async fn create_empty_file(object_store: &ObjectStore, path: &Path) {
        let data = Bytes::default();
        let len = data.len();

        object_store
            .put(
                &path,
                futures::stream::once(async move { Ok(data) }),
                Some(len),
            )
            .await
            .unwrap();
    }
}<|MERGE_RESOLUTION|>--- conflicted
+++ resolved
@@ -1478,13 +1478,8 @@
             .eq(1.0)
             .unwrap();
 
-<<<<<<< HEAD
-        let expected_parquet_size = 839;
+        let expected_parquet_size = 759;
         catalog_chunk_size_bytes_metric_eq(&test_db.metric_registry, "read_buffer", 1630).unwrap();
-=======
-        let expected_parquet_size = 727;
-        catalog_chunk_size_bytes_metric_eq(&test_db.metric_registry, "read_buffer", 1598).unwrap();
->>>>>>> c5067092
         // now also in OS
         catalog_chunk_size_bytes_metric_eq(
             &test_db.metric_registry,
@@ -1737,11 +1732,7 @@
                 ("svr_id", "1"),
             ])
             .histogram()
-<<<<<<< HEAD
-            .sample_sum_eq(3979.0)
-=======
-            .sample_sum_eq(3167.0)
->>>>>>> c5067092
+            .sample_sum_eq(3231.0)
             .unwrap();
 
         let rb = collect_read_filter(&rb_chunk, "cpu").await;
@@ -1843,11 +1834,7 @@
                 ("svr_id", "10"),
             ])
             .histogram()
-<<<<<<< HEAD
-            .sample_sum_eq(2469.0)
-=======
-            .sample_sum_eq(2325.0)
->>>>>>> c5067092
+            .sample_sum_eq(2389.0)
             .unwrap();
 
         // it should be the same chunk!
@@ -1956,11 +1943,7 @@
                 ("svr_id", "10"),
             ])
             .histogram()
-<<<<<<< HEAD
-            .sample_sum_eq(2469.0)
-=======
-            .sample_sum_eq(2325.0)
->>>>>>> c5067092
+            .sample_sum_eq(2389.0)
             .unwrap();
 
         // Unload RB chunk but keep it in OS
@@ -1988,11 +1971,7 @@
                 ("svr_id", "10"),
             ])
             .histogram()
-<<<<<<< HEAD
-            .sample_sum_eq(839.0)
-=======
-            .sample_sum_eq(727.0)
->>>>>>> c5067092
+            .sample_sum_eq(759.0)
             .unwrap();
 
         // Verify data written to the parquet file in object store
@@ -2353,11 +2332,7 @@
                 Arc::from("cpu"),
                 0,
                 ChunkStorage::ReadBufferAndObjectStore,
-<<<<<<< HEAD
-                2460, // size of RB and OS chunks
-=======
-                2316, // size of RB and OS chunks
->>>>>>> c5067092
+                2380, // size of RB and OS chunks
                 1,
             ),
             ChunkSummary::new_without_timestamps(
@@ -2412,11 +2387,7 @@
         );
         assert_eq!(
             db.catalog.state().metrics().memory().parquet().get_total(),
-<<<<<<< HEAD
-            839
-=======
-            727
->>>>>>> c5067092
+            759
         );
     }
 
